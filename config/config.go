// Copyright © 2024 Meroxa, Inc.
//
// Licensed under the Apache License, Version 2.0 (the "License");
// you may not use this file except in compliance with the License.
// You may obtain a copy of the License at
//
//     http://www.apache.org/licenses/LICENSE-2.0
//
// Unless required by applicable law or agreed to in writing, software
// distributed under the License is distributed on an "AS IS" BASIS,
// WITHOUT WARRANTIES OR CONDITIONS OF ANY KIND, either express or implied.
// See the License for the specific language governing permissions and
// limitations under the License.

package config

import (
	"context"
	"fmt"
	"net"
	"net/url"
)

//go:generate paramgen -output=paramgen_config.go Config
type Config struct {
	// ClientID is the client id from the salesforce app
	ClientID string `json:"clientID" validate:"required"`

	// ClientSecret is the client secret from the salesforce app
	ClientSecret string `json:"clientSecret" validate:"required"`

	// OAuthEndpoint is the OAuthEndpoint from the salesforce app
	OAuthEndpoint string `json:"oauthEndpoint" validate:"required"`

	// gRPC Pubsub Salesforce API address
	PubsubAddress string `json:"pubsubAddress" default:"api.pubsub.salesforce.com:7443"`

	// InsecureSkipVerify disables certificate validation
	InsecureSkipVerify bool `json:"insecureSkipVerify" default:"false"`

	// Number of retries allowed per read before the connector errors out
	RetryCount uint `json:"retryCount" default:"10"`
<<<<<<< HEAD
=======

	// Deprecated: use `topicNames` instead.
	TopicName string `json:"topicName"`

	// TopicNames are the TopicNames the source connector will subscribe to
	TopicNames []string `json:"topicNames"`

	// PollingPeriod is the client event polling interval
	PollingPeriod time.Duration `json:"pollingPeriod" default:"100ms"`

	// Replay preset for the position the connector is fetching events from, can be latest or default to earliest.
	ReplayPreset string `json:"replayPreset" default:"earliest" validate:"inclusion=latest|earliest"`
>>>>>>> 6d78d78c
}

func (c Config) Validate(_ context.Context) (Config, error) {
	if _, err := url.Parse(c.OAuthEndpoint); err != nil {
		return c, fmt.Errorf("failed to parse oauth endpoint url: %w", err)
	}

	if c.PubsubAddress == "" {
		return c, fmt.Errorf("invalid pubsub address %q", c.PubsubAddress)
	}

	if _, _, err := net.SplitHostPort(c.PubsubAddress); err != nil {
		fmt.Println("address")
		fmt.Println(c.PubsubAddress)
		return c, fmt.Errorf("failed to parse pubsub address: %w", err)
	}

	return c, nil
}<|MERGE_RESOLUTION|>--- conflicted
+++ resolved
@@ -19,6 +19,7 @@
 	"fmt"
 	"net"
 	"net/url"
+	"time"
 )
 
 //go:generate paramgen -output=paramgen_config.go Config
@@ -40,8 +41,6 @@
 
 	// Number of retries allowed per read before the connector errors out
 	RetryCount uint `json:"retryCount" default:"10"`
-<<<<<<< HEAD
-=======
 
 	// Deprecated: use `topicNames` instead.
 	TopicName string `json:"topicName"`
@@ -54,7 +53,6 @@
 
 	// Replay preset for the position the connector is fetching events from, can be latest or default to earliest.
 	ReplayPreset string `json:"replayPreset" default:"earliest" validate:"inclusion=latest|earliest"`
->>>>>>> 6d78d78c
 }
 
 func (c Config) Validate(_ context.Context) (Config, error) {
@@ -67,8 +65,6 @@
 	}
 
 	if _, _, err := net.SplitHostPort(c.PubsubAddress); err != nil {
-		fmt.Println("address")
-		fmt.Println(c.PubsubAddress)
 		return c, fmt.Errorf("failed to parse pubsub address: %w", err)
 	}
 
