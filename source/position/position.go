// Copyright © 2022 Meroxa, Inc.
//
// Licensed under the Apache License, Version 2.0 (the "License");
// you may not use this file except in compliance with the License.
// You may obtain a copy of the License at
//
//     http://www.apache.org/licenses/LICENSE-2.0
//
// Unless required by applicable law or agreed to in writing, software
// distributed under the License is distributed on an "AS IS" BASIS,
// WITHOUT WARRANTIES OR CONDITIONS OF ANY KIND, either express or implied.
// See the License for the specific language governing permissions and
// limitations under the License.

package position

import (
	"encoding/json"
	"time"

	"github.com/conduitio/conduit-commons/opencdc"
	"github.com/pkg/errors"
)

type Topics struct {
	Topics TopicPositions `json:"topics"`
}

type TopicPositions map[string]TopicPosition

type TopicPosition struct {
	ReplayID []byte    `json:"replayID"`
	ReadTime time.Time `json:"readTime"`
}

func ParseSDKPosition(sdkPos opencdc.Position, topic string) (Topics, error) {
	var p Topics
	p.Topics = make(TopicPositions)

	if len(sdkPos) == 0 {
		return p, nil
	}

	err := json.Unmarshal(sdkPos, &p)
	if err != nil {
		if topic == "" {
<<<<<<< HEAD
			return p, errors.Errorf("could not parsed sdk position %v: %s", sdkPos, err)
=======
			return p, fmt.Errorf("could not parse sdk position %v: %w", sdkPos, err)
>>>>>>> 8b48d705
		}

		p.SetTopics([]string{topic})
		err := p.SetTopicReplayID(topic, sdkPos)
		return p, err
	}

	return p, err
}

func NewTopicPosition() Topics {
	var p Topics
	p.Topics = make(TopicPositions)
	return p
}

func (p Topics) SetTopics(topics []string) {
	for _, topic := range topics {
		if _, ok := p.Topics[topic]; !ok {
			p.Topics[topic] = TopicPosition{
				ReplayID: nil,
			}
		}
	}
}

func (p Topics) TopicReplayID(topic string) []byte {
	if p.Topics != nil {
		if _, ok := p.Topics[topic]; ok {
			return p.Topics[topic].ReplayID
		}
	}
	return nil
}

func (p Topics) SetTopicReplayID(topic string, replayID []byte) error {
	if p.Topics != nil {
		if _, ok := p.Topics[topic]; ok {
			p.Topics[topic] = TopicPosition{
				ReplayID: replayID,
				ReadTime: time.Now(),
			}
		} else {
			// should never be even reaching this point, something went wrong if we do
			return errors.Errorf("attempting to set replay id - %b on topic %s, topic doesn't exist on position", replayID, topic)
		}
	}
	return nil
}

func (p Topics) ToSDKPosition() opencdc.Position {
	v, err := json.Marshal(p)
	if err != nil {
		panic(err)
	}
	return v
}<|MERGE_RESOLUTION|>--- conflicted
+++ resolved
@@ -16,10 +16,10 @@
 
 import (
 	"encoding/json"
+	"fmt"
 	"time"
 
 	"github.com/conduitio/conduit-commons/opencdc"
-	"github.com/pkg/errors"
 )
 
 type Topics struct {
@@ -44,11 +44,7 @@
 	err := json.Unmarshal(sdkPos, &p)
 	if err != nil {
 		if topic == "" {
-<<<<<<< HEAD
-			return p, errors.Errorf("could not parsed sdk position %v: %s", sdkPos, err)
-=======
 			return p, fmt.Errorf("could not parse sdk position %v: %w", sdkPos, err)
->>>>>>> 8b48d705
 		}
 
 		p.SetTopics([]string{topic})
@@ -93,7 +89,7 @@
 			}
 		} else {
 			// should never be even reaching this point, something went wrong if we do
-			return errors.Errorf("attempting to set replay id - %b on topic %s, topic doesn't exist on position", replayID, topic)
+			return fmt.Errorf("attempting to set replay id - %b on topic %s, topic doesn't exist on position", replayID, topic)
 		}
 	}
 	return nil
